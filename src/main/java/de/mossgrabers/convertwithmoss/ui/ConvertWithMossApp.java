--- conflicted
+++ resolved
@@ -1,757 +1,745 @@
-// Written by Jürgen Moßgraber - mossgrabers.de
-// (c) 2019-2023
-// Licensed under LGPLv3 - http://www.gnu.org/licenses/lgpl-3.0.txt
-
-package de.mossgrabers.convertwithmoss.ui;
-
-import de.mossgrabers.convertwithmoss.core.IMultisampleSource;
-import de.mossgrabers.convertwithmoss.core.INotifier;
-import de.mossgrabers.convertwithmoss.core.creator.ICreator;
-import de.mossgrabers.convertwithmoss.core.detector.IDetector;
-import de.mossgrabers.convertwithmoss.core.model.IEnvelope;
-import de.mossgrabers.convertwithmoss.core.model.IGroup;
-import de.mossgrabers.convertwithmoss.core.model.ISampleZone;
-import de.mossgrabers.convertwithmoss.core.model.implementation.DefaultEnvelope;
-import de.mossgrabers.convertwithmoss.file.CSVRenameFile;
-import de.mossgrabers.convertwithmoss.format.akai.MPCKeygroupCreator;
-import de.mossgrabers.convertwithmoss.format.akai.MPCKeygroupDetector;
-import de.mossgrabers.convertwithmoss.format.bitwig.BitwigMultisampleCreator;
-import de.mossgrabers.convertwithmoss.format.bitwig.BitwigMultisampleDetector;
-import de.mossgrabers.convertwithmoss.format.decentsampler.DecentSamplerCreator;
-import de.mossgrabers.convertwithmoss.format.decentsampler.DecentSamplerDetector;
-import de.mossgrabers.convertwithmoss.format.kmp.KMPCreator;
-import de.mossgrabers.convertwithmoss.format.kmp.KMPDetector;
-import de.mossgrabers.convertwithmoss.format.korgmultisample.KorgmultisampleCreator;
-import de.mossgrabers.convertwithmoss.format.korgmultisample.KorgmultisampleDetector;
-import de.mossgrabers.convertwithmoss.format.nki.NkiCreator;
-import de.mossgrabers.convertwithmoss.format.nki.NkiDetector;
-import de.mossgrabers.convertwithmoss.format.sf2.Sf2Detector;
-import de.mossgrabers.convertwithmoss.format.sfz.SfzCreator;
-import de.mossgrabers.convertwithmoss.format.sfz.SfzDetector;
-import de.mossgrabers.convertwithmoss.format.tal.TALSamplerCreator;
-import de.mossgrabers.convertwithmoss.format.tal.TALSamplerDetector;
-import de.mossgrabers.convertwithmoss.format.wav.WavCreator;
-import de.mossgrabers.convertwithmoss.format.wav.WavDetector;
-import de.mossgrabers.tools.ui.AbstractFrame;
-import de.mossgrabers.tools.ui.DefaultApplication;
-import de.mossgrabers.tools.ui.EndApplicationException;
-import de.mossgrabers.tools.ui.Functions;
-import de.mossgrabers.tools.ui.control.LoggerBox;
-import de.mossgrabers.tools.ui.control.TitledSeparator;
-import de.mossgrabers.tools.ui.panel.BasePanel;
-import de.mossgrabers.tools.ui.panel.BoxPanel;
-import de.mossgrabers.tools.ui.panel.ButtonPanel;
-
-import javafx.application.Application;
-import javafx.application.Platform;
-import javafx.collections.ObservableList;
-import javafx.geometry.Orientation;
-import javafx.geometry.Pos;
-import javafx.geometry.Side;
-import javafx.scene.Parent;
-import javafx.scene.control.Button;
-import javafx.scene.control.CheckBox;
-import javafx.scene.control.Label;
-import javafx.scene.control.Tab;
-import javafx.scene.control.TabPane;
-import javafx.scene.control.TextField;
-import javafx.scene.image.Image;
-import javafx.scene.layout.BorderPane;
-import javafx.scene.layout.HBox;
-import javafx.scene.layout.Priority;
-import javafx.scene.layout.StackPane;
-import javafx.stage.FileChooser;
-import javafx.stage.Stage;
-
-import java.io.File;
-import java.io.IOException;
-import java.util.Optional;
-import java.util.function.Consumer;
-
-
-/**
- * The sample converter application.
- *
- * @author Jürgen Moßgraber
- */
-public class ConvertWithMossApp extends AbstractFrame implements INotifier, Consumer<IMultisampleSource>
-{
-    private static final String ENABLE_DARK_MODE                    = "EnableDarkMode";
-    private static final String DESTINATION_CREATE_FOLDER_STRUCTURE = "DestinationCreateFolderStructure";
-    private static final String DESTINATION_ADD_NEW_FILES           = "DestinationAddNewFiles";
-    private static final String DESTINATION_PATH                    = "DestinationPath";
-    private static final String DESTINATION_TYPE                    = "DestinationType";
-    private static final String SOURCE_PATH                         = "SourcePath";
-    private static final String SOURCE_TYPE                         = "SourceType";
-    private static final String RENAMING_CSV_FILE                   = "RenamingCSVFile";
-    private static final String RENAMING_SOURCE_ENABLED             = "EnableRenaming";
-
-    private final IDetector []  detectors;
-    private final ICreator []   creators;
-
-    private BorderPane          mainPane;
-    private BorderPane          executePane;
-    private final TextField     sourcePathField                     = new TextField ();
-    private final TextField     destinationPathField                = new TextField ();
-    private File                sourceFolder;
-    private File                outputFolder;
-    private CheckBox            createFolderStructure;
-    private CheckBox            addNewFiles;
-    private CheckBox            enableDarkMode;
-
-    private final TabPane       sourceTabPane                       = new TabPane ();
-    private final TabPane       destinationTabPane                  = new TabPane ();
-
-    private boolean             onlyAnalyse                         = true;
-    private Button              closeButton;
-    private Button              cancelButton;
-
-    private CheckBox            renameCheckbox;
-    private final TextField     renameFilePathField                 = new TextField ();
-    private Button              renameFilePathSelectButton;
-
-    private final CSVRenameFile csvRenameFile                       = new CSVRenameFile ();
-    private final LoggerBox     loggingArea                         = new LoggerBox ();
-
-    /**
-     * Main-method.
-     *
-     * @param args The startup arguments
-     */
-    public static void main (final String [] args)
-    {
-        Application.launch (DefaultApplication.class, ConvertWithMossApp.class.getName ());
-    }
-
-
-    /**
-     * Constructor.
-     *
-     * @throws EndApplicationException Startup crash
-     */
-    public ConvertWithMossApp () throws EndApplicationException
-    {
-        super ("de/mossgrabers/convertwithmoss", 1280, 840);
-
-        this.detectors = new IDetector []
-        {
-            new MPCKeygroupDetector (this),
-            new BitwigMultisampleDetector (this),
-            new DecentSamplerDetector (this),
-            new NkiDetector (this),
-            new KMPDetector (this),
-            new KorgmultisampleDetector (this),
-            new SfzDetector (this),
-            new Sf2Detector (this),
-            new TALSamplerDetector (this),
-            new WavDetector (this)
-        };
-
-        this.creators = new ICreator []
-        {
-            new MPCKeygroupCreator (this),
-            new BitwigMultisampleCreator (this),
-            new DecentSamplerCreator (this),
-            new NkiCreator (this),
-            new KMPCreator (this),
-            new KorgmultisampleCreator (this),
-            new SfzCreator (this),
-            new TALSamplerCreator (this),
-            new WavCreator (this)
-        };
-    }
-
-
-    /**
-     * Enables/disables the renaming controls depending on the selection status of the renaming
-     * checkbox.
-     */
-    private void updateRenamingControls ()
-    {
-        this.renameFilePathField.setDisable (!this.renameCheckbox.isSelected ());
-        this.renameFilePathSelectButton.setDisable (!this.renameCheckbox.isSelected ());
-    }
-
-
-    /** {@inheritDoc} */
-    @Override
-    public void initialise (final Stage stage, final Optional<String> baseTitleOptional) throws EndApplicationException
-    {
-        super.initialise (stage, baseTitleOptional, true, true, true);
-
-        // The main button panel
-        final ButtonPanel buttonPanel = new ButtonPanel (Orientation.VERTICAL);
-
-        final Button convertButton = setupButton (buttonPanel, "Convert", "@IDS_MAIN_CONVERT");
-        convertButton.setOnAction (event -> this.execute (false));
-        final Button analyseButton = setupButton (buttonPanel, "Analyse", "@IDS_MAIN_ANALYSE");
-        analyseButton.setOnAction (event -> this.execute (true));
-
-        /////////////////////////////////////////////////////////////////////////////
-        // Source pane
-
-        final Button sourceFolderSelectButton = new Button (Functions.getText ("@IDS_MAIN_SELECT_SOURCE"));
-        sourceFolderSelectButton.setOnAction (event -> {
-
-            final Optional<File> file = Functions.getFolderFromUser (this.getStage (), this.config, "@IDS_MAIN_SELECT_SOURCE_HEADER");
-            if (file.isPresent ())
-                this.sourcePathField.setText (file.get ().getAbsolutePath ());
-
-        });
-        final BoxPanel sourceUpperPart = new BoxPanel (Orientation.VERTICAL);
-        sourceUpperPart.addComponent (new TitledSeparator (Functions.getText ("@IDS_MAIN_SOURCE_HEADER")));
-        sourceUpperPart.addComponent (new BorderPane (this.sourcePathField, null, sourceFolderSelectButton, null, null));
-
-        this.sourceTabPane.getStyleClass ().add ("paddingLeftBottomRight");
-        final ObservableList<Tab> tabs = this.sourceTabPane.getTabs ();
-        for (final IDetector detector: this.detectors)
-        {
-            final Tab tab = new Tab (detector.getName (), detector.getEditPane ());
-            tab.setClosable (false);
-            tabs.add (tab);
-        }
-        setTabPaneLeftTabsHorizontal (this.sourceTabPane);
-
-        // Rename CSV file section
-        final BoxPanel srcRenamingCheckboxPanel = new BoxPanel (Orientation.HORIZONTAL, false);
-        this.renameCheckbox = srcRenamingCheckboxPanel.createCheckBox ("@IDS_MAIN_RENAMING", "@IDS_MAIN_RENAMING_TOOLTIP");
-        this.renameCheckbox.getStyleClass ().add ("paddingRight");
-        this.renameCheckbox.setOnAction (event -> this.updateRenamingControls ());
-        this.renameFilePathSelectButton = new Button (Functions.getText ("@IDS_MAIN_SELECT_RENAMING_FILE"));
-        this.renameFilePathSelectButton.setOnAction (event -> {
-
-            final Optional<File> file = Functions.getFileFromUser (this.getStage (), true, Functions.getText ("@IDS_MAIN_SELECT_RENAMING_FILE_HEADER"), this.config, new FileChooser.ExtensionFilter (Functions.getText ("@IDS_MAIN_SELECT_RENAMING_FILE_DESCRIPTION"), Functions.getText ("@IDS_MAIN_SELECT_RENAMING_FILE_FILTER")));
-            if (file.isPresent ())
-                this.renameFilePathField.setText (file.get ().getAbsolutePath ());
-
-        });
-        final BorderPane sourceBottomPane = new BorderPane (this.renameFilePathField, null, this.renameFilePathSelectButton, null, srcRenamingCheckboxPanel.getPane ());
-        sourceBottomPane.getStyleClass ().add ("paddingRenameBar");
-
-        final BorderPane sourcePane = new BorderPane (this.sourceTabPane);
-        sourcePane.setTop (sourceUpperPart.getPane ());
-        sourcePane.setBottom (sourceBottomPane);
-
-        /////////////////////////////////////////////////////////////////////////////
-        // Destination pane
-
-        final BorderPane destinationFolderPanel = new BorderPane (this.destinationPathField);
-
-        final Button destinationFolderSelectButton = new Button (Functions.getText ("@IDS_MAIN_SELECT_DESTINATION"));
-        destinationFolderSelectButton.setOnAction (event -> {
-
-            final Optional<File> file = Functions.getFolderFromUser (this.getStage (), this.config, "@IDS_MAIN_SELECT_DESTINATION_HEADER");
-            if (file.isPresent ())
-                this.destinationPathField.setText (file.get ().getAbsolutePath ());
-
-        });
-        destinationFolderPanel.setRight (destinationFolderSelectButton);
-
-        final BoxPanel destinationUpperPart = new BoxPanel (Orientation.VERTICAL);
-        destinationUpperPart.addComponent (new TitledSeparator ("@IDS_MAIN_DESTINATION_HEADER"));
-        destinationUpperPart.addComponent (destinationFolderPanel);
-
-        this.destinationTabPane.getStyleClass ().add ("paddingLeftBottomRight");
-        final ObservableList<Tab> destinationTabs = this.destinationTabPane.getTabs ();
-        for (final ICreator creator: this.creators)
-        {
-            final Tab tab = new Tab (creator.getName (), creator.getEditPane ());
-            tab.setClosable (false);
-            destinationTabs.add (tab);
-        }
-        setTabPaneLeftTabsHorizontal (this.destinationTabPane);
-
-        final BoxPanel bottomLeft = new BoxPanel (Orientation.HORIZONTAL);
-        this.createFolderStructure = bottomLeft.createCheckBox ("@IDS_MAIN_CREATE_FOLDERS", "@IDS_MAIN_CREATE_FOLDERS_TOOLTIP");
-        this.createFolderStructure.setSelected (true);
-        this.addNewFiles = bottomLeft.createCheckBox ("@IDS_MAIN_ADD_NEW", "@IDS_MAIN_ADD_NEW_TOOLTIP");
-
-        final BoxPanel bottomRight = new BoxPanel (Orientation.HORIZONTAL);
-        this.enableDarkMode = bottomRight.createCheckBox ("@IDS_MAIN_ENABLE_DARK_MODE", "@IDS_MAIN_ENABLE_DARK_MODE_TOOLTIP");
-        this.enableDarkMode.selectedProperty ().addListener ( (obs, wasSelected, isSelected) -> {
-            final ObservableList<String> stylesheets = this.scene.getStylesheets ();
-            final String stylesheet = this.startPath + "/css/Darkmode.css";
-            this.loggingArea.setDarkmode (isSelected.booleanValue ());
-            if (isSelected.booleanValue ())
-                stylesheets.add (stylesheet);
-            else
-                stylesheets.remove (stylesheet);
-        });
-
-        final BorderPane destinationPane = new BorderPane (this.destinationTabPane);
-        destinationPane.setTop (destinationUpperPart.getPane ());
-        destinationPane.setBottom (new BorderPane (null, null, bottomRight.getPane (), null, bottomLeft.getPane ()));
-
-        // Tie it all together ...
-        final HBox grid = new HBox ();
-        grid.setFillHeight (true);
-        grid.getChildren ().addAll (sourcePane, destinationPane);
-        HBox.setHgrow (sourcePane, Priority.ALWAYS);
-        HBox.setHgrow (destinationPane, Priority.ALWAYS);
-
-        this.mainPane = new BorderPane ();
-        this.mainPane.setCenter (grid);
-        this.mainPane.setRight (buttonPanel.getPane ());
-
-        // Execution pane
-        this.executePane = new BorderPane ();
-
-        // The execution button panel
-        final ButtonPanel exButtonPanel = new ButtonPanel (Orientation.VERTICAL);
-
-        this.cancelButton = setupButton (exButtonPanel, "Cancel", "@IDS_EXEC_CANCEL");
-        this.cancelButton.setOnAction (event -> this.cancelExecution ());
-        this.closeButton = setupButton (exButtonPanel, "Close", "@IDS_EXEC_CLOSE");
-        this.closeButton.setOnAction (event -> this.closeExecution ());
-
-        this.executePane.setCenter (this.loggingArea.getWebView ());
-        this.executePane.setRight (exButtonPanel.getPane ());
-        this.executePane.setVisible (false);
-
-        final StackPane stackPane = new StackPane (this.mainPane, this.executePane);
-        this.setCenterNode (stackPane);
-
-        this.loadConfig ();
-
-        this.updateTitle (null);
-    }
-
-
-    /**
-     * Load configuration settings.
-     */
-    private void loadConfig ()
-    {
-        final String sourcePath = this.config.getProperty (SOURCE_PATH);
-        if (sourcePath != null)
-            this.sourcePathField.setText (sourcePath);
-
-        final String destinationPath = this.config.getProperty (DESTINATION_PATH);
-        if (destinationPath != null)
-            this.destinationPathField.setText (destinationPath);
-
-        final String renamingFilePath = this.config.getProperty (RENAMING_CSV_FILE);
-        if (renamingFilePath != null)
-            this.renameFilePathField.setText (renamingFilePath);
-
-        this.createFolderStructure.setSelected (this.config.getBoolean (DESTINATION_CREATE_FOLDER_STRUCTURE, true));
-        this.addNewFiles.setSelected (this.config.getBoolean (DESTINATION_ADD_NEW_FILES, false));
-        this.enableDarkMode.setSelected (this.config.getBoolean (ENABLE_DARK_MODE, false));
-        this.renameCheckbox.setSelected (this.config.getBoolean (RENAMING_SOURCE_ENABLED, false));
-
-        this.updateRenamingControls ();
-
-        for (final IDetector detector: this.detectors)
-            detector.loadSettings (this.config);
-        for (final ICreator creator: this.creators)
-            creator.loadSettings (this.config);
-
-        final int sourceType = this.config.getInteger (SOURCE_TYPE, 0);
-        this.sourceTabPane.getSelectionModel ().select (sourceType);
-        final int destinationType = this.config.getInteger (DESTINATION_TYPE, 0);
-        this.destinationTabPane.getSelectionModel ().select (destinationType);
-    }
-
-
-    /** {@inheritDoc} */
-    @Override
-    public void exit ()
-    {
-        for (final IDetector detector: this.detectors)
-            detector.shutdown ();
-
-        this.config.setProperty (SOURCE_PATH, this.sourcePathField.getText ());
-        this.config.setProperty (DESTINATION_PATH, this.destinationPathField.getText ());
-        this.config.setProperty (RENAMING_CSV_FILE, this.renameFilePathField.getText ());
-        this.config.setBoolean (DESTINATION_CREATE_FOLDER_STRUCTURE, this.createFolderStructure.isSelected ());
-        this.config.setBoolean (DESTINATION_ADD_NEW_FILES, this.addNewFiles.isSelected ());
-        this.config.setBoolean (ENABLE_DARK_MODE, this.enableDarkMode.isSelected ());
-        this.config.setBoolean (RENAMING_SOURCE_ENABLED, this.renameCheckbox.isSelected ());
-
-        for (final IDetector detector: this.detectors)
-            detector.saveSettings (this.config);
-        for (final ICreator creator: this.creators)
-            creator.saveSettings (this.config);
-
-        final int sourceSelectedIndex = this.sourceTabPane.getSelectionModel ().getSelectedIndex ();
-        this.config.setInteger (SOURCE_TYPE, sourceSelectedIndex);
-        final int destinationSelectedIndex = this.destinationTabPane.getSelectionModel ().getSelectedIndex ();
-        this.config.setInteger (DESTINATION_TYPE, destinationSelectedIndex);
-
-        // Store configuration
-        super.exit ();
-
-        Platform.exit ();
-    }
-
-
-    /**
-     * Execute the conversion.
-     *
-     * @param onlyAnalyse Do not create output files if true
-     */
-    private void execute (final boolean onlyAnalyse)
-    {
-        this.onlyAnalyse = onlyAnalyse;
-
-        if (!this.verifyFolders () || !this.verifyRenameFile ())
-            return;
-
-        final int selectedDetector = this.sourceTabPane.getSelectionModel ().getSelectedIndex ();
-        if (selectedDetector < 0)
-            return;
-
-        this.loggingArea.clear ();
-
-        this.mainPane.setVisible (false);
-        this.executePane.setVisible (true);
-
-        Platform.runLater ( () -> {
-            this.log ("IDS_NOTIFY_DETECTING");
-            this.detectors[selectedDetector].detect (this.sourceFolder, this);
-        });
-    }
-
-
-    /**
-     * Cancel button was pressed.
-     */
-    private void cancelExecution ()
-    {
-        final int selectedDetector = this.sourceTabPane.getSelectionModel ().getSelectedIndex ();
-        if (selectedDetector >= 0)
-            this.detectors[selectedDetector].cancel ();
-    }
-
-
-    /**
-     * Close button was pressed.
-     */
-    private void closeExecution ()
-    {
-        this.mainPane.setVisible (true);
-        this.executePane.setVisible (false);
-    }
-
-
-    /**
-     * Set and check folder for existence.
-     *
-     * @return True if OK
-     */
-    private boolean verifyFolders ()
-    {
-        // Check source folder
-        this.sourceFolder = new File (this.sourcePathField.getText ());
-        if (!this.sourceFolder.exists () || !this.sourceFolder.isDirectory ())
-        {
-            Functions.message ("@IDS_NOTIFY_FOLDER_DOES_NOT_EXIST", this.sourceFolder.getAbsolutePath ());
-            this.sourcePathField.requestFocus ();
-            return false;
-        }
-
-        if (this.onlyAnalyse)
-            return true;
-
-        // Check output folder
-        this.outputFolder = new File (this.destinationPathField.getText ());
-        if (!this.outputFolder.exists () && !this.outputFolder.mkdirs ())
-        {
-            Functions.message ("@IDS_NOTIFY_FOLDER_COULD_NOT_BE_CREATED", this.outputFolder.getAbsolutePath ());
-            this.destinationPathField.requestFocus ();
-            return false;
-        }
-        if (!this.outputFolder.isDirectory ())
-        {
-            Functions.message ("@IDS_NOTIFY_FOLDER_DESTINATION_NOT_A_FOLDER", this.outputFolder.getAbsolutePath ());
-            this.destinationPathField.requestFocus ();
-            return false;
-        }
-
-        // Output folder must be empty or add new must be active
-        if (!this.addNewFiles.isSelected ())
-        {
-            final String [] content = this.outputFolder.list ();
-            if (content == null || content.length > 0)
-            {
-                Functions.message ("@IDS_NOTIFY_FOLDER_MUST_BE_EMPTY");
-                this.destinationPathField.requestFocus ();
-                return false;
-            }
-        }
-
-        return true;
-    }
-
-
-    /**
-     * Set and check folder for existence.
-     *
-     * @return True if OK
-     */
-    private boolean verifyRenameFile ()
-    {
-        this.csvRenameFile.clear ();
-
-        if (!this.renameCheckbox.isSelected ())
-            return true;
-
-        final String renamingCSVFile = this.renameFilePathField.getText ();
-        if (renamingCSVFile.isBlank ())
-        {
-            Functions.message ("@IDS_NOTIFY_RENAMING_CSV_NO_FILE_SPECIFIED");
-            this.renameFilePathField.requestFocus ();
-            return false;
-        }
-
-        final File renamingCSV = new File (renamingCSVFile);
-        if (!renamingCSV.exists ())
-        {
-            Functions.message ("@IDS_NOTIFY_RENAMING_CSV_DOES_NOT_EXIST", renamingCSVFile);
-            this.renameFilePathField.requestFocus ();
-            return false;
-        }
-
-        if (!renamingCSV.canRead ())
-        {
-            Functions.message ("@IDS_NOTIFY_RENAMING_CSV_NOT_READABLE", renamingCSVFile);
-            this.renameFilePathField.requestFocus ();
-            return false;
-        }
-
-        if (!this.csvRenameFile.setRenameFile (renamingCSV))
-        {
-            this.renameFilePathField.requestFocus ();
-            return false;
-        }
-        return true;
-    }
-
-
-    /** {@inheritDoc} */
-    @Override
-    public void accept (final IMultisampleSource multisampleSource)
-    {
-        final int selectedCreator = this.destinationTabPane.getSelectionModel ().getSelectedIndex ();
-        if (selectedCreator < 0)
-            return;
-
-        this.log ("IDS_NOTIFY_MAPPING", multisampleSource.getMappingName ());
-
-        this.applyRenaming (multisampleSource);
-        this.applyDefaultEnvelope (multisampleSource);
-
-        try
-        {
-            if (this.onlyAnalyse)
-                return;
-
-            final boolean createStructure = this.createFolderStructure.isSelected ();
-            final File multisampleOutputFolder = calcOutputFolder (this.outputFolder, multisampleSource.getSubPath (), createStructure);
-            this.creators[selectedCreator].create (multisampleOutputFolder, multisampleSource);
-        }
-        catch (final IOException | RuntimeException ex)
-        {
-            this.logError ("IDS_NOTIFY_SAVE_FAILED", ex.getMessage ());
-        }
-    }
-
-
-    /**
-     * Apply a volume envelopes if none are set based on the category of the multisample source.
-     *
-     * @param multisampleSource The multisample source
-     */
-    private void applyDefaultEnvelope (final IMultisampleSource multisampleSource)
-    {
-        final String category = multisampleSource.getMetadata ().getCategory ();
-        boolean wasSet = false;
-        for (final IGroup layer: multisampleSource.getGroups ())
-        {
-            for (final ISampleZone zone: layer.getSampleZones ())
-            {
-                final IEnvelope volumeEnvelope = zone.getAmplitudeModulator ().getSource ();
-                if (!volumeEnvelope.isSet ())
-                {
-                    volumeEnvelope.set (DefaultEnvelope.getDefaultEnvelope (category));
-                    wasSet = true;
-                }
-            }
-        }
-        if (wasSet)
-            this.log ("IDS_NOTIFY_APPLY_DEFAULT_ENVELOPE", category);
-    }
-
-
-    /**
-     * Applies the renaming of a IMultisampleSource according to the renaming table.
-     *
-     * @param multisampleSource the multisample source to be renamed.
-     */
-    private void applyRenaming (final IMultisampleSource multisampleSource)
-    {
-        if (this.csvRenameFile.isEmpty ())
-            return;
-
-        final String sourceName = multisampleSource.getName ();
-        final String targetName = this.csvRenameFile.getMapping (sourceName);
-        if (targetName != null)
-        {
-            this.log ("IDS_NOTIFY_RENAMING_SOURCE_TO", sourceName, targetName);
-            multisampleSource.setName (targetName);
-        }
-        else
-            this.log ("IDS_NOTIFY_RENAMING_NOT_DEFINED", sourceName);
-    }
-
-
-    /** {@inheritDoc} */
-    @Override
-    public void log (final String messageID, final String... replaceStrings)
-    {
-        this.loggingArea.notify (Functions.getMessage (messageID, replaceStrings));
-    }
-
-
-    /** {@inheritDoc} */
-    @Override
-    public void logError (final String messageID, final String... replaceStrings)
-    {
-        this.loggingArea.notifyError (Functions.getMessage (messageID, replaceStrings));
-    }
-
-
-    /** {@inheritDoc} */
-    @Override
-    public void logError (final String messageID, final Throwable throwable)
-    {
-        this.loggingArea.notifyError (Functions.getMessage (messageID, throwable));
-    }
-
-
-    /** {@inheritDoc} */
-    @Override
-    public void logError (final Throwable throwable)
-    {
-        this.logError (throwable, true);
-    }
-
-
-    /** {@inheritDoc} */
-    @Override
-    public void logError (final Throwable throwable, final boolean logExceptionStack)
-    {
-        String message = throwable.getMessage ();
-        if (message == null)
-            message = throwable.getClass ().getName ();
-        if (logExceptionStack)
-            this.loggingArea.notifyError (message, throwable);
-        else
-            this.loggingArea.notifyError (message);
-    }
-
-
-    /** {@inheritDoc} */
-    @Override
-    public void logText (final String text)
-    {
-        this.loggingArea.notify (text);
-    }
-
-
-    /**
-     * Creates the file object for the output folder.
-     *
-     * @param out The top output folder
-     * @param parts The sub-folder parts
-     * @param createSubFolders If true the sub-folders are created inside of the top output folder
-     * @return The destination folder
-     * @throws IOException Could not create sub-folders
-     */
-    private static File calcOutputFolder (final File out, final String [] parts, final boolean createSubFolders) throws IOException
-    {
-        if (!createSubFolders)
-            return out;
-
-        File result = out;
-        for (int i = parts.length - 2; i >= 1; i--)
-        {
-            result = new File (result, parts[i]);
-            if (!result.exists () && !result.mkdirs ())
-                throw new IOException (Functions.getMessage ("IDS_NOTIFY_FOLDER_COULD_NOT_BE_CREATED", result.getAbsolutePath ()));
-        }
-        return result;
-    }
-
-
-    /** {@inheritDoc} */
-    @Override
-    public void updateButtonStates (final boolean canClose)
-    {
-        Platform.runLater ( () -> {
-            this.cancelButton.setDisable (canClose);
-            this.closeButton.setDisable (!canClose);
-        });
-    }
-
-
-    private static Button setupButton (final BasePanel panel, final String iconName, final String labelName)
-    {
-        final Image icon = Functions.iconFor ("de/mossgrabers/convertwithmoss/images/" + iconName + ".png");
-        final Button button = panel.createButton (icon, labelName);
-        button.alignmentProperty ().set (Pos.CENTER_LEFT);
-        button.graphicTextGapProperty ().set (12);
-        return button;
-    }
-
-
-    private static void setTabPaneLeftTabsHorizontal (final TabPane tabPane)
-    {
-        tabPane.setSide (Side.LEFT);
-        tabPane.setRotateGraphic (true);
-        tabPane.setTabMinHeight (160); // Determines tab width. I know, its odd.
-        tabPane.setTabMaxHeight (200);
-        tabPane.getStyleClass ().add ("horizontal-tab-pane");
-
-        for (final Tab tab: tabPane.getTabs ())
-        {
-            final Label l = new Label ("xxxx");
-            l.setVisible (false);
-            l.setMaxHeight (0);
-            l.setPrefHeight (0);
-            tab.setGraphic (l);
-
-<<<<<<< HEAD
-            Platform.runLater ( () -> {
-                // Get the "tab-container" node. This is what we want to rotate/shift for easy
-                // left-alignment.
-                final Parent tabContainer = tab.getGraphic ().getParent ().getParent ();
-                tabContainer.setRotate (90);
-                // By default the display will originate from the center. Applying a negative Y
-                // transformation will move it left. Should be the 'TabMinHeight/2'
-                tabContainer.setTranslateY (-80);
-            });
-=======
-            Platform.runLater ( () -> rotateTabLabels (tab));
-        }
-    }
-
-
-    private static void rotateTabLabels (final Tab tab)
-    {
-        // Get the "tab-container" node. This is what we want to rotate/shift for easy
-        // left-alignment.
-        final Parent parent = tab.getGraphic ().getParent ();
-        if (parent == null)
-        {
-            Platform.runLater ( () -> rotateTabLabels (tab));
-            return;
->>>>>>> db4326f3
-        }
-        final Parent tabContainer = parent.getParent ();
-        tabContainer.setRotate (90);
-        // By default the display will originate from the center.
-        // Applying a negative Y transformation will move it left.
-        tabContainer.setTranslateY (-80);
-    }
-}
+// Written by Jürgen Moßgraber - mossgrabers.de
+// (c) 2019-2023
+// Licensed under LGPLv3 - http://www.gnu.org/licenses/lgpl-3.0.txt
+
+package de.mossgrabers.convertwithmoss.ui;
+
+import de.mossgrabers.convertwithmoss.core.IMultisampleSource;
+import de.mossgrabers.convertwithmoss.core.INotifier;
+import de.mossgrabers.convertwithmoss.core.creator.ICreator;
+import de.mossgrabers.convertwithmoss.core.detector.IDetector;
+import de.mossgrabers.convertwithmoss.core.model.IEnvelope;
+import de.mossgrabers.convertwithmoss.core.model.IGroup;
+import de.mossgrabers.convertwithmoss.core.model.ISampleZone;
+import de.mossgrabers.convertwithmoss.core.model.implementation.DefaultEnvelope;
+import de.mossgrabers.convertwithmoss.file.CSVRenameFile;
+import de.mossgrabers.convertwithmoss.format.akai.MPCKeygroupCreator;
+import de.mossgrabers.convertwithmoss.format.akai.MPCKeygroupDetector;
+import de.mossgrabers.convertwithmoss.format.bitwig.BitwigMultisampleCreator;
+import de.mossgrabers.convertwithmoss.format.bitwig.BitwigMultisampleDetector;
+import de.mossgrabers.convertwithmoss.format.decentsampler.DecentSamplerCreator;
+import de.mossgrabers.convertwithmoss.format.decentsampler.DecentSamplerDetector;
+import de.mossgrabers.convertwithmoss.format.kmp.KMPCreator;
+import de.mossgrabers.convertwithmoss.format.kmp.KMPDetector;
+import de.mossgrabers.convertwithmoss.format.korgmultisample.KorgmultisampleCreator;
+import de.mossgrabers.convertwithmoss.format.korgmultisample.KorgmultisampleDetector;
+import de.mossgrabers.convertwithmoss.format.nki.NkiCreator;
+import de.mossgrabers.convertwithmoss.format.nki.NkiDetector;
+import de.mossgrabers.convertwithmoss.format.sf2.Sf2Detector;
+import de.mossgrabers.convertwithmoss.format.sfz.SfzCreator;
+import de.mossgrabers.convertwithmoss.format.sfz.SfzDetector;
+import de.mossgrabers.convertwithmoss.format.tal.TALSamplerCreator;
+import de.mossgrabers.convertwithmoss.format.tal.TALSamplerDetector;
+import de.mossgrabers.convertwithmoss.format.wav.WavCreator;
+import de.mossgrabers.convertwithmoss.format.wav.WavDetector;
+import de.mossgrabers.tools.ui.AbstractFrame;
+import de.mossgrabers.tools.ui.DefaultApplication;
+import de.mossgrabers.tools.ui.EndApplicationException;
+import de.mossgrabers.tools.ui.Functions;
+import de.mossgrabers.tools.ui.control.LoggerBox;
+import de.mossgrabers.tools.ui.control.TitledSeparator;
+import de.mossgrabers.tools.ui.panel.BasePanel;
+import de.mossgrabers.tools.ui.panel.BoxPanel;
+import de.mossgrabers.tools.ui.panel.ButtonPanel;
+
+import javafx.application.Application;
+import javafx.application.Platform;
+import javafx.collections.ObservableList;
+import javafx.geometry.Orientation;
+import javafx.geometry.Pos;
+import javafx.geometry.Side;
+import javafx.scene.Parent;
+import javafx.scene.control.Button;
+import javafx.scene.control.CheckBox;
+import javafx.scene.control.Label;
+import javafx.scene.control.Tab;
+import javafx.scene.control.TabPane;
+import javafx.scene.control.TextField;
+import javafx.scene.image.Image;
+import javafx.scene.layout.BorderPane;
+import javafx.scene.layout.HBox;
+import javafx.scene.layout.Priority;
+import javafx.scene.layout.StackPane;
+import javafx.stage.FileChooser;
+import javafx.stage.Stage;
+
+import java.io.File;
+import java.io.IOException;
+import java.util.Optional;
+import java.util.function.Consumer;
+
+
+/**
+ * The sample converter application.
+ *
+ * @author Jürgen Moßgraber
+ */
+public class ConvertWithMossApp extends AbstractFrame implements INotifier, Consumer<IMultisampleSource>
+{
+    private static final String ENABLE_DARK_MODE                    = "EnableDarkMode";
+    private static final String DESTINATION_CREATE_FOLDER_STRUCTURE = "DestinationCreateFolderStructure";
+    private static final String DESTINATION_ADD_NEW_FILES           = "DestinationAddNewFiles";
+    private static final String DESTINATION_PATH                    = "DestinationPath";
+    private static final String DESTINATION_TYPE                    = "DestinationType";
+    private static final String SOURCE_PATH                         = "SourcePath";
+    private static final String SOURCE_TYPE                         = "SourceType";
+    private static final String RENAMING_CSV_FILE                   = "RenamingCSVFile";
+    private static final String RENAMING_SOURCE_ENABLED             = "EnableRenaming";
+
+    private final IDetector []  detectors;
+    private final ICreator []   creators;
+
+    private BorderPane          mainPane;
+    private BorderPane          executePane;
+    private final TextField     sourcePathField                     = new TextField ();
+    private final TextField     destinationPathField                = new TextField ();
+    private File                sourceFolder;
+    private File                outputFolder;
+    private CheckBox            createFolderStructure;
+    private CheckBox            addNewFiles;
+    private CheckBox            enableDarkMode;
+
+    private final TabPane       sourceTabPane                       = new TabPane ();
+    private final TabPane       destinationTabPane                  = new TabPane ();
+
+    private boolean             onlyAnalyse                         = true;
+    private Button              closeButton;
+    private Button              cancelButton;
+
+    private CheckBox            renameCheckbox;
+    private final TextField     renameFilePathField                 = new TextField ();
+    private Button              renameFilePathSelectButton;
+
+    private final CSVRenameFile csvRenameFile                       = new CSVRenameFile ();
+    private final LoggerBox     loggingArea                         = new LoggerBox ();
+
+    /**
+     * Main-method.
+     *
+     * @param args The startup arguments
+     */
+    public static void main (final String [] args)
+    {
+        Application.launch (DefaultApplication.class, ConvertWithMossApp.class.getName ());
+    }
+
+
+    /**
+     * Constructor.
+     *
+     * @throws EndApplicationException Startup crash
+     */
+    public ConvertWithMossApp () throws EndApplicationException
+    {
+        super ("de/mossgrabers/convertwithmoss", 1280, 840);
+
+        this.detectors = new IDetector []
+        {
+            new MPCKeygroupDetector (this),
+            new BitwigMultisampleDetector (this),
+            new DecentSamplerDetector (this),
+            new NkiDetector (this),
+            new KMPDetector (this),
+            new KorgmultisampleDetector (this),
+            new SfzDetector (this),
+            new Sf2Detector (this),
+            new TALSamplerDetector (this),
+            new WavDetector (this)
+        };
+
+        this.creators = new ICreator []
+        {
+            new MPCKeygroupCreator (this),
+            new BitwigMultisampleCreator (this),
+            new DecentSamplerCreator (this),
+            new NkiCreator (this),
+            new KMPCreator (this),
+            new KorgmultisampleCreator (this),
+            new SfzCreator (this),
+            new TALSamplerCreator (this),
+            new WavCreator (this)
+        };
+    }
+
+
+    /**
+     * Enables/disables the renaming controls depending on the selection status of the renaming
+     * checkbox.
+     */
+    private void updateRenamingControls ()
+    {
+        this.renameFilePathField.setDisable (!this.renameCheckbox.isSelected ());
+        this.renameFilePathSelectButton.setDisable (!this.renameCheckbox.isSelected ());
+    }
+
+
+    /** {@inheritDoc} */
+    @Override
+    public void initialise (final Stage stage, final Optional<String> baseTitleOptional) throws EndApplicationException
+    {
+        super.initialise (stage, baseTitleOptional, true, true, true);
+
+        // The main button panel
+        final ButtonPanel buttonPanel = new ButtonPanel (Orientation.VERTICAL);
+
+        final Button convertButton = setupButton (buttonPanel, "Convert", "@IDS_MAIN_CONVERT");
+        convertButton.setOnAction (event -> this.execute (false));
+        final Button analyseButton = setupButton (buttonPanel, "Analyse", "@IDS_MAIN_ANALYSE");
+        analyseButton.setOnAction (event -> this.execute (true));
+
+        /////////////////////////////////////////////////////////////////////////////
+        // Source pane
+
+        final Button sourceFolderSelectButton = new Button (Functions.getText ("@IDS_MAIN_SELECT_SOURCE"));
+        sourceFolderSelectButton.setOnAction (event -> {
+
+            final Optional<File> file = Functions.getFolderFromUser (this.getStage (), this.config, "@IDS_MAIN_SELECT_SOURCE_HEADER");
+            if (file.isPresent ())
+                this.sourcePathField.setText (file.get ().getAbsolutePath ());
+
+        });
+        final BoxPanel sourceUpperPart = new BoxPanel (Orientation.VERTICAL);
+        sourceUpperPart.addComponent (new TitledSeparator (Functions.getText ("@IDS_MAIN_SOURCE_HEADER")));
+        sourceUpperPart.addComponent (new BorderPane (this.sourcePathField, null, sourceFolderSelectButton, null, null));
+
+        this.sourceTabPane.getStyleClass ().add ("paddingLeftBottomRight");
+        final ObservableList<Tab> tabs = this.sourceTabPane.getTabs ();
+        for (final IDetector detector: this.detectors)
+        {
+            final Tab tab = new Tab (detector.getName (), detector.getEditPane ());
+            tab.setClosable (false);
+            tabs.add (tab);
+        }
+        setTabPaneLeftTabsHorizontal (this.sourceTabPane);
+
+        // Rename CSV file section
+        final BoxPanel srcRenamingCheckboxPanel = new BoxPanel (Orientation.HORIZONTAL, false);
+        this.renameCheckbox = srcRenamingCheckboxPanel.createCheckBox ("@IDS_MAIN_RENAMING", "@IDS_MAIN_RENAMING_TOOLTIP");
+        this.renameCheckbox.getStyleClass ().add ("paddingRight");
+        this.renameCheckbox.setOnAction (event -> this.updateRenamingControls ());
+        this.renameFilePathSelectButton = new Button (Functions.getText ("@IDS_MAIN_SELECT_RENAMING_FILE"));
+        this.renameFilePathSelectButton.setOnAction (event -> {
+
+            final Optional<File> file = Functions.getFileFromUser (this.getStage (), true, Functions.getText ("@IDS_MAIN_SELECT_RENAMING_FILE_HEADER"), this.config, new FileChooser.ExtensionFilter (Functions.getText ("@IDS_MAIN_SELECT_RENAMING_FILE_DESCRIPTION"), Functions.getText ("@IDS_MAIN_SELECT_RENAMING_FILE_FILTER")));
+            if (file.isPresent ())
+                this.renameFilePathField.setText (file.get ().getAbsolutePath ());
+
+        });
+        final BorderPane sourceBottomPane = new BorderPane (this.renameFilePathField, null, this.renameFilePathSelectButton, null, srcRenamingCheckboxPanel.getPane ());
+        sourceBottomPane.getStyleClass ().add ("paddingRenameBar");
+
+        final BorderPane sourcePane = new BorderPane (this.sourceTabPane);
+        sourcePane.setTop (sourceUpperPart.getPane ());
+        sourcePane.setBottom (sourceBottomPane);
+
+        /////////////////////////////////////////////////////////////////////////////
+        // Destination pane
+
+        final BorderPane destinationFolderPanel = new BorderPane (this.destinationPathField);
+
+        final Button destinationFolderSelectButton = new Button (Functions.getText ("@IDS_MAIN_SELECT_DESTINATION"));
+        destinationFolderSelectButton.setOnAction (event -> {
+
+            final Optional<File> file = Functions.getFolderFromUser (this.getStage (), this.config, "@IDS_MAIN_SELECT_DESTINATION_HEADER");
+            if (file.isPresent ())
+                this.destinationPathField.setText (file.get ().getAbsolutePath ());
+
+        });
+        destinationFolderPanel.setRight (destinationFolderSelectButton);
+
+        final BoxPanel destinationUpperPart = new BoxPanel (Orientation.VERTICAL);
+        destinationUpperPart.addComponent (new TitledSeparator ("@IDS_MAIN_DESTINATION_HEADER"));
+        destinationUpperPart.addComponent (destinationFolderPanel);
+
+        this.destinationTabPane.getStyleClass ().add ("paddingLeftBottomRight");
+        final ObservableList<Tab> destinationTabs = this.destinationTabPane.getTabs ();
+        for (final ICreator creator: this.creators)
+        {
+            final Tab tab = new Tab (creator.getName (), creator.getEditPane ());
+            tab.setClosable (false);
+            destinationTabs.add (tab);
+        }
+        setTabPaneLeftTabsHorizontal (this.destinationTabPane);
+
+        final BoxPanel bottomLeft = new BoxPanel (Orientation.HORIZONTAL);
+        this.createFolderStructure = bottomLeft.createCheckBox ("@IDS_MAIN_CREATE_FOLDERS", "@IDS_MAIN_CREATE_FOLDERS_TOOLTIP");
+        this.createFolderStructure.setSelected (true);
+        this.addNewFiles = bottomLeft.createCheckBox ("@IDS_MAIN_ADD_NEW", "@IDS_MAIN_ADD_NEW_TOOLTIP");
+
+        final BoxPanel bottomRight = new BoxPanel (Orientation.HORIZONTAL);
+        this.enableDarkMode = bottomRight.createCheckBox ("@IDS_MAIN_ENABLE_DARK_MODE", "@IDS_MAIN_ENABLE_DARK_MODE_TOOLTIP");
+        this.enableDarkMode.selectedProperty ().addListener ( (obs, wasSelected, isSelected) -> {
+            final ObservableList<String> stylesheets = this.scene.getStylesheets ();
+            final String stylesheet = this.startPath + "/css/Darkmode.css";
+            this.loggingArea.setDarkmode (isSelected.booleanValue ());
+            if (isSelected.booleanValue ())
+                stylesheets.add (stylesheet);
+            else
+                stylesheets.remove (stylesheet);
+        });
+
+        final BorderPane destinationPane = new BorderPane (this.destinationTabPane);
+        destinationPane.setTop (destinationUpperPart.getPane ());
+        destinationPane.setBottom (new BorderPane (null, null, bottomRight.getPane (), null, bottomLeft.getPane ()));
+
+        // Tie it all together ...
+        final HBox grid = new HBox ();
+        grid.setFillHeight (true);
+        grid.getChildren ().addAll (sourcePane, destinationPane);
+        HBox.setHgrow (sourcePane, Priority.ALWAYS);
+        HBox.setHgrow (destinationPane, Priority.ALWAYS);
+
+        this.mainPane = new BorderPane ();
+        this.mainPane.setCenter (grid);
+        this.mainPane.setRight (buttonPanel.getPane ());
+
+        // Execution pane
+        this.executePane = new BorderPane ();
+
+        // The execution button panel
+        final ButtonPanel exButtonPanel = new ButtonPanel (Orientation.VERTICAL);
+
+        this.cancelButton = setupButton (exButtonPanel, "Cancel", "@IDS_EXEC_CANCEL");
+        this.cancelButton.setOnAction (event -> this.cancelExecution ());
+        this.closeButton = setupButton (exButtonPanel, "Close", "@IDS_EXEC_CLOSE");
+        this.closeButton.setOnAction (event -> this.closeExecution ());
+
+        this.executePane.setCenter (this.loggingArea.getWebView ());
+        this.executePane.setRight (exButtonPanel.getPane ());
+        this.executePane.setVisible (false);
+
+        final StackPane stackPane = new StackPane (this.mainPane, this.executePane);
+        this.setCenterNode (stackPane);
+
+        this.loadConfig ();
+
+        this.updateTitle (null);
+    }
+
+
+    /**
+     * Load configuration settings.
+     */
+    private void loadConfig ()
+    {
+        final String sourcePath = this.config.getProperty (SOURCE_PATH);
+        if (sourcePath != null)
+            this.sourcePathField.setText (sourcePath);
+
+        final String destinationPath = this.config.getProperty (DESTINATION_PATH);
+        if (destinationPath != null)
+            this.destinationPathField.setText (destinationPath);
+
+        final String renamingFilePath = this.config.getProperty (RENAMING_CSV_FILE);
+        if (renamingFilePath != null)
+            this.renameFilePathField.setText (renamingFilePath);
+
+        this.createFolderStructure.setSelected (this.config.getBoolean (DESTINATION_CREATE_FOLDER_STRUCTURE, true));
+        this.addNewFiles.setSelected (this.config.getBoolean (DESTINATION_ADD_NEW_FILES, false));
+        this.enableDarkMode.setSelected (this.config.getBoolean (ENABLE_DARK_MODE, false));
+        this.renameCheckbox.setSelected (this.config.getBoolean (RENAMING_SOURCE_ENABLED, false));
+
+        this.updateRenamingControls ();
+
+        for (final IDetector detector: this.detectors)
+            detector.loadSettings (this.config);
+        for (final ICreator creator: this.creators)
+            creator.loadSettings (this.config);
+
+        final int sourceType = this.config.getInteger (SOURCE_TYPE, 0);
+        this.sourceTabPane.getSelectionModel ().select (sourceType);
+        final int destinationType = this.config.getInteger (DESTINATION_TYPE, 0);
+        this.destinationTabPane.getSelectionModel ().select (destinationType);
+    }
+
+
+    /** {@inheritDoc} */
+    @Override
+    public void exit ()
+    {
+        for (final IDetector detector: this.detectors)
+            detector.shutdown ();
+
+        this.config.setProperty (SOURCE_PATH, this.sourcePathField.getText ());
+        this.config.setProperty (DESTINATION_PATH, this.destinationPathField.getText ());
+        this.config.setProperty (RENAMING_CSV_FILE, this.renameFilePathField.getText ());
+        this.config.setBoolean (DESTINATION_CREATE_FOLDER_STRUCTURE, this.createFolderStructure.isSelected ());
+        this.config.setBoolean (DESTINATION_ADD_NEW_FILES, this.addNewFiles.isSelected ());
+        this.config.setBoolean (ENABLE_DARK_MODE, this.enableDarkMode.isSelected ());
+        this.config.setBoolean (RENAMING_SOURCE_ENABLED, this.renameCheckbox.isSelected ());
+
+        for (final IDetector detector: this.detectors)
+            detector.saveSettings (this.config);
+        for (final ICreator creator: this.creators)
+            creator.saveSettings (this.config);
+
+        final int sourceSelectedIndex = this.sourceTabPane.getSelectionModel ().getSelectedIndex ();
+        this.config.setInteger (SOURCE_TYPE, sourceSelectedIndex);
+        final int destinationSelectedIndex = this.destinationTabPane.getSelectionModel ().getSelectedIndex ();
+        this.config.setInteger (DESTINATION_TYPE, destinationSelectedIndex);
+
+        // Store configuration
+        super.exit ();
+
+        Platform.exit ();
+    }
+
+
+    /**
+     * Execute the conversion.
+     *
+     * @param onlyAnalyse Do not create output files if true
+     */
+    private void execute (final boolean onlyAnalyse)
+    {
+        this.onlyAnalyse = onlyAnalyse;
+
+        if (!this.verifyFolders () || !this.verifyRenameFile ())
+            return;
+
+        final int selectedDetector = this.sourceTabPane.getSelectionModel ().getSelectedIndex ();
+        if (selectedDetector < 0)
+            return;
+
+        this.loggingArea.clear ();
+
+        this.mainPane.setVisible (false);
+        this.executePane.setVisible (true);
+
+        Platform.runLater ( () -> {
+            this.log ("IDS_NOTIFY_DETECTING");
+            this.detectors[selectedDetector].detect (this.sourceFolder, this);
+        });
+    }
+
+
+    /**
+     * Cancel button was pressed.
+     */
+    private void cancelExecution ()
+    {
+        final int selectedDetector = this.sourceTabPane.getSelectionModel ().getSelectedIndex ();
+        if (selectedDetector >= 0)
+            this.detectors[selectedDetector].cancel ();
+    }
+
+
+    /**
+     * Close button was pressed.
+     */
+    private void closeExecution ()
+    {
+        this.mainPane.setVisible (true);
+        this.executePane.setVisible (false);
+    }
+
+
+    /**
+     * Set and check folder for existence.
+     *
+     * @return True if OK
+     */
+    private boolean verifyFolders ()
+    {
+        // Check source folder
+        this.sourceFolder = new File (this.sourcePathField.getText ());
+        if (!this.sourceFolder.exists () || !this.sourceFolder.isDirectory ())
+        {
+            Functions.message ("@IDS_NOTIFY_FOLDER_DOES_NOT_EXIST", this.sourceFolder.getAbsolutePath ());
+            this.sourcePathField.requestFocus ();
+            return false;
+        }
+
+        if (this.onlyAnalyse)
+            return true;
+
+        // Check output folder
+        this.outputFolder = new File (this.destinationPathField.getText ());
+        if (!this.outputFolder.exists () && !this.outputFolder.mkdirs ())
+        {
+            Functions.message ("@IDS_NOTIFY_FOLDER_COULD_NOT_BE_CREATED", this.outputFolder.getAbsolutePath ());
+            this.destinationPathField.requestFocus ();
+            return false;
+        }
+        if (!this.outputFolder.isDirectory ())
+        {
+            Functions.message ("@IDS_NOTIFY_FOLDER_DESTINATION_NOT_A_FOLDER", this.outputFolder.getAbsolutePath ());
+            this.destinationPathField.requestFocus ();
+            return false;
+        }
+
+        // Output folder must be empty or add new must be active
+        if (!this.addNewFiles.isSelected ())
+        {
+            final String [] content = this.outputFolder.list ();
+            if (content == null || content.length > 0)
+            {
+                Functions.message ("@IDS_NOTIFY_FOLDER_MUST_BE_EMPTY");
+                this.destinationPathField.requestFocus ();
+                return false;
+            }
+        }
+
+        return true;
+    }
+
+
+    /**
+     * Set and check folder for existence.
+     *
+     * @return True if OK
+     */
+    private boolean verifyRenameFile ()
+    {
+        this.csvRenameFile.clear ();
+
+        if (!this.renameCheckbox.isSelected ())
+            return true;
+
+        final String renamingCSVFile = this.renameFilePathField.getText ();
+        if (renamingCSVFile.isBlank ())
+        {
+            Functions.message ("@IDS_NOTIFY_RENAMING_CSV_NO_FILE_SPECIFIED");
+            this.renameFilePathField.requestFocus ();
+            return false;
+        }
+
+        final File renamingCSV = new File (renamingCSVFile);
+        if (!renamingCSV.exists ())
+        {
+            Functions.message ("@IDS_NOTIFY_RENAMING_CSV_DOES_NOT_EXIST", renamingCSVFile);
+            this.renameFilePathField.requestFocus ();
+            return false;
+        }
+
+        if (!renamingCSV.canRead ())
+        {
+            Functions.message ("@IDS_NOTIFY_RENAMING_CSV_NOT_READABLE", renamingCSVFile);
+            this.renameFilePathField.requestFocus ();
+            return false;
+        }
+
+        if (!this.csvRenameFile.setRenameFile (renamingCSV))
+        {
+            this.renameFilePathField.requestFocus ();
+            return false;
+        }
+        return true;
+    }
+
+
+    /** {@inheritDoc} */
+    @Override
+    public void accept (final IMultisampleSource multisampleSource)
+    {
+        final int selectedCreator = this.destinationTabPane.getSelectionModel ().getSelectedIndex ();
+        if (selectedCreator < 0)
+            return;
+
+        this.log ("IDS_NOTIFY_MAPPING", multisampleSource.getMappingName ());
+
+        this.applyRenaming (multisampleSource);
+        this.applyDefaultEnvelope (multisampleSource);
+
+        try
+        {
+            if (this.onlyAnalyse)
+                return;
+
+            final boolean createStructure = this.createFolderStructure.isSelected ();
+            final File multisampleOutputFolder = calcOutputFolder (this.outputFolder, multisampleSource.getSubPath (), createStructure);
+            this.creators[selectedCreator].create (multisampleOutputFolder, multisampleSource);
+        }
+        catch (final IOException | RuntimeException ex)
+        {
+            this.logError ("IDS_NOTIFY_SAVE_FAILED", ex.getMessage ());
+        }
+    }
+
+
+    /**
+     * Apply a volume envelopes if none are set based on the category of the multisample source.
+     *
+     * @param multisampleSource The multisample source
+     */
+    private void applyDefaultEnvelope (final IMultisampleSource multisampleSource)
+    {
+        final String category = multisampleSource.getMetadata ().getCategory ();
+        boolean wasSet = false;
+        for (final IGroup layer: multisampleSource.getGroups ())
+        {
+            for (final ISampleZone zone: layer.getSampleZones ())
+            {
+                final IEnvelope volumeEnvelope = zone.getAmplitudeModulator ().getSource ();
+                if (!volumeEnvelope.isSet ())
+                {
+                    volumeEnvelope.set (DefaultEnvelope.getDefaultEnvelope (category));
+                    wasSet = true;
+                }
+            }
+        }
+        if (wasSet)
+            this.log ("IDS_NOTIFY_APPLY_DEFAULT_ENVELOPE", category);
+    }
+
+
+    /**
+     * Applies the renaming of a IMultisampleSource according to the renaming table.
+     *
+     * @param multisampleSource the multisample source to be renamed.
+     */
+    private void applyRenaming (final IMultisampleSource multisampleSource)
+    {
+        if (this.csvRenameFile.isEmpty ())
+            return;
+
+        final String sourceName = multisampleSource.getName ();
+        final String targetName = this.csvRenameFile.getMapping (sourceName);
+        if (targetName != null)
+        {
+            this.log ("IDS_NOTIFY_RENAMING_SOURCE_TO", sourceName, targetName);
+            multisampleSource.setName (targetName);
+        }
+        else
+            this.log ("IDS_NOTIFY_RENAMING_NOT_DEFINED", sourceName);
+    }
+
+
+    /** {@inheritDoc} */
+    @Override
+    public void log (final String messageID, final String... replaceStrings)
+    {
+        this.loggingArea.notify (Functions.getMessage (messageID, replaceStrings));
+    }
+
+
+    /** {@inheritDoc} */
+    @Override
+    public void logError (final String messageID, final String... replaceStrings)
+    {
+        this.loggingArea.notifyError (Functions.getMessage (messageID, replaceStrings));
+    }
+
+
+    /** {@inheritDoc} */
+    @Override
+    public void logError (final String messageID, final Throwable throwable)
+    {
+        this.loggingArea.notifyError (Functions.getMessage (messageID, throwable));
+    }
+
+
+    /** {@inheritDoc} */
+    @Override
+    public void logError (final Throwable throwable)
+    {
+        this.logError (throwable, true);
+    }
+
+
+    /** {@inheritDoc} */
+    @Override
+    public void logError (final Throwable throwable, final boolean logExceptionStack)
+    {
+        String message = throwable.getMessage ();
+        if (message == null)
+            message = throwable.getClass ().getName ();
+        if (logExceptionStack)
+            this.loggingArea.notifyError (message, throwable);
+        else
+            this.loggingArea.notifyError (message);
+    }
+
+
+    /** {@inheritDoc} */
+    @Override
+    public void logText (final String text)
+    {
+        this.loggingArea.notify (text);
+    }
+
+
+    /**
+     * Creates the file object for the output folder.
+     *
+     * @param out The top output folder
+     * @param parts The sub-folder parts
+     * @param createSubFolders If true the sub-folders are created inside of the top output folder
+     * @return The destination folder
+     * @throws IOException Could not create sub-folders
+     */
+    private static File calcOutputFolder (final File out, final String [] parts, final boolean createSubFolders) throws IOException
+    {
+        if (!createSubFolders)
+            return out;
+
+        File result = out;
+        for (int i = parts.length - 2; i >= 1; i--)
+        {
+            result = new File (result, parts[i]);
+            if (!result.exists () && !result.mkdirs ())
+                throw new IOException (Functions.getMessage ("IDS_NOTIFY_FOLDER_COULD_NOT_BE_CREATED", result.getAbsolutePath ()));
+        }
+        return result;
+    }
+
+
+    /** {@inheritDoc} */
+    @Override
+    public void updateButtonStates (final boolean canClose)
+    {
+        Platform.runLater ( () -> {
+            this.cancelButton.setDisable (canClose);
+            this.closeButton.setDisable (!canClose);
+        });
+    }
+
+
+    private static Button setupButton (final BasePanel panel, final String iconName, final String labelName)
+    {
+        final Image icon = Functions.iconFor ("de/mossgrabers/convertwithmoss/images/" + iconName + ".png");
+        final Button button = panel.createButton (icon, labelName);
+        button.alignmentProperty ().set (Pos.CENTER_LEFT);
+        button.graphicTextGapProperty ().set (12);
+        return button;
+    }
+
+
+    private static void setTabPaneLeftTabsHorizontal (final TabPane tabPane)
+    {
+        tabPane.setSide (Side.LEFT);
+        tabPane.setRotateGraphic (true);
+        tabPane.setTabMinHeight (160); // Determines tab width. I know, its odd.
+        tabPane.setTabMaxHeight (200);
+        tabPane.getStyleClass ().add ("horizontal-tab-pane");
+
+        for (final Tab tab: tabPane.getTabs ())
+        {
+            final Label l = new Label ("xxxx");
+            l.setVisible (false);
+            l.setMaxHeight (0);
+            l.setPrefHeight (0);
+            tab.setGraphic (l);
+
+            Platform.runLater ( () -> rotateTabLabels (tab));
+        }
+    }
+
+
+    private static void rotateTabLabels (final Tab tab)
+    {
+        // Get the "tab-container" node. This is what we want to rotate/shift for easy
+        // left-alignment.
+        final Parent parent = tab.getGraphic ().getParent ();
+        if (parent == null)
+        {
+            Platform.runLater ( () -> rotateTabLabels (tab));
+            return;
+        }
+        final Parent tabContainer = parent.getParent ();
+        tabContainer.setRotate (90);
+        // By default the display will originate from the center.
+        // Applying a negative Y transformation will move it left.
+        tabContainer.setTranslateY (-80);
+    }
+}